--- conflicted
+++ resolved
@@ -8,19 +8,14 @@
 from fab.newtools import ToolBox
 
 
-class TestRootIncFiles(object):
+class TestRootIncFiles():
 
     def test_vanilla(self):
         # ensure it copies the inc file
         inc_files = [Path('/foo/source/bar.inc')]
 
-<<<<<<< HEAD
         config = BuildConfig('proj', ToolBox())
-        config._artefact_store['all_source'] = inc_files
-=======
-        config = BuildConfig('proj')
         config.artefact_store['all_source'] = inc_files
->>>>>>> 4eb9a4d3
 
         with mock.patch('fab.steps.root_inc_files.shutil') as mock_shutil:
             with mock.patch('fab.steps.root_inc_files.Path.mkdir'), \
@@ -46,13 +41,8 @@
         # ensure raises an exception if there is a name clash
         inc_files = [Path('/foo/source/bar.inc'), Path('/foo/sauce/bar.inc')]
 
-<<<<<<< HEAD
         config = BuildConfig('proj', ToolBox())
-        config._artefact_store['all_source'] = inc_files
-=======
-        config = BuildConfig('proj')
         config.artefact_store['all_source'] = inc_files
->>>>>>> 4eb9a4d3
 
         with pytest.raises(FileExistsError):
             with mock.patch('fab.steps.root_inc_files.shutil'):
