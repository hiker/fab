# ##############################################################################
#  (c) Crown copyright Met Office. All rights reserved.
#  For further details please refer to the file COPYRIGHT
#  which you should have received as part of this distribution
# ##############################################################################

'''Tests the compile_c.py step.
'''

import os
from pathlib import Path
from unittest import mock

import pytest

from fab.build_config import AddFlags, BuildConfig
from fab.constants import BUILD_TREES, OBJECT_FILES
from fab.parse.c import AnalysedC
from fab.steps.compile_c import _get_obj_combo_hash, compile_c
from fab.newtools import Categories


# This avoids pylint warnings about Redefining names from outer scope
@pytest.fixture(name="content")
def fixture_content(tmp_path, tool_box):
    '''Provides a test environment consisting of a config instance,
    analysed file and expected hash.'''

<<<<<<< HEAD
    config = BuildConfig('proj', tool_box, multiprocessing=False,
                         fab_workspace=tmp_path)
    config.init_artefact_store()

    analysed_file = AnalysedC(fpath=Path(f'{config.source_root}/foo.c'), file_hash=0)
    config._artefact_store[BUILD_TREES] = {None: {analysed_file.fpath: analysed_file}}
    expect_hash = 7435424994
=======
@pytest.fixture
def content(tmp_path):
    config = BuildConfig('proj', multiprocessing=False, fab_workspace=tmp_path)

    analysed_file = AnalysedC(fpath=Path(f'{config.source_root}/foo.c'), file_hash=0)
    config.artefact_store[BUILD_TREES] = {None: {analysed_file.fpath: analysed_file}}
    expect_hash = 9120682468
>>>>>>> 4eb9a4d3
    return config, analysed_file, expect_hash


# This is more of an integration test than a unit test
class TestCompileC():
    '''Test various functionalities of the C compilation step.'''

    def test_vanilla(self, content):
        '''Ensure the command is formed correctly.'''
        config, _, expect_hash = content
        compiler = config.tool_box[Categories.C_COMPILER]

        # run the step
        with mock.patch("fab.steps.compile_c.send_metric") as send_metric:
            with mock.patch('pathlib.Path.mkdir'):
                with mock.patch.dict(os.environ, {'CFLAGS': '-Denv_flag'}), \
                     pytest.warns(UserWarning, match="_metric_send_conn not set, "
                                                     "cannot send metrics"):
                    compile_c(config=config,
                              path_flags=[AddFlags(match='$source/*',
                                                   flags=['-I', 'foo/include', '-Dhello'])])

        # ensure it made the correct command-line call from the child process
        compiler.run.assert_called_with(
            cwd=Path(config.source_root),
            additional_parameters=['-c', '-Denv_flag', '-I', 'foo/include',
                                   '-Dhello', 'foo.c',
                                   '-o', str(config.prebuild_folder /
                                             f'foo.{expect_hash:x}.o')],
        )

        # ensure it sent a metric from the child process
        send_metric.assert_called_once()

        # ensure it created the correct artefact collection
        assert config.artefact_store[OBJECT_FILES] == {
            None: {config.prebuild_folder / f'foo.{expect_hash:x}.o', }
        }

    def test_exception_handling(self, content):
        '''Test exception handling if the compiler fails.'''
        config, _, _ = content
        compiler = config.tool_box[Categories.C_COMPILER]
        # mock the run command to raise an exception
        with pytest.raises(RuntimeError):
            with mock.patch.object(compiler, "run", side_effect=Exception):
                with mock.patch('fab.steps.compile_c.send_metric') as mock_send_metric:
                    with mock.patch('pathlib.Path.mkdir'):
                        compile_c(config=config)

        # ensure no metric was sent from the child process
        mock_send_metric.assert_not_called()


class TestGetObjComboHash():
    '''Tests the object combo hash functionality.'''

    @pytest.fixture
    def flags(self):
        '''Returns the flag for these tests.'''
        return ['-Denv_flag', '-I', 'foo/include', '-Dhello']

    def test_vanilla(self, content, flags):
        '''Test that we get the expected hashes in this test setup.'''
        config, analysed_file, expect_hash = content
        compiler = config.tool_box[Categories.C_COMPILER]
        result = _get_obj_combo_hash(compiler, analysed_file, flags)
        assert result == expect_hash

    def test_change_file(self, content, flags):
        '''Check that a change in the file (simulated by changing
        the hash) changes the obj combo hash.'''
        config, analysed_file, expect_hash = content
        compiler = config.tool_box[Categories.C_COMPILER]
        analysed_file._file_hash += 1
        result = _get_obj_combo_hash(compiler, analysed_file, flags)
        assert result == expect_hash + 1

    def test_change_flags(self, content, flags):
        '''Test that changing the flags changes the hash.'''
        config, analysed_file, expect_hash = content
        compiler = config.tool_box[Categories.C_COMPILER]
        flags = ['-Dfoo'] + flags
        result = _get_obj_combo_hash(compiler, analysed_file, flags)
        assert result != expect_hash

    def test_change_compiler(self, content, flags):
        '''Test that a change in the name of the compiler changes
        the hash.'''
        config, analysed_file, expect_hash = content
        compiler = config.tool_box[Categories.C_COMPILER]
        # Change the name of the compiler
        compiler._name = compiler.name + "XX"
        result = _get_obj_combo_hash(compiler, analysed_file, flags)
        assert result != expect_hash

    def test_change_compiler_version(self, content, flags):
        '''Test that a change in the version number of the compiler
        changes the hash.'''
        config, analysed_file, expect_hash = content
        compiler = config.tool_box[Categories.C_COMPILER]
        compiler._version = "9.8.7"
        result = _get_obj_combo_hash(compiler, analysed_file, flags)
        assert result != expect_hash<|MERGE_RESOLUTION|>--- conflicted
+++ resolved
@@ -26,23 +26,12 @@
     '''Provides a test environment consisting of a config instance,
     analysed file and expected hash.'''
 
-<<<<<<< HEAD
     config = BuildConfig('proj', tool_box, multiprocessing=False,
                          fab_workspace=tmp_path)
-    config.init_artefact_store()
 
     analysed_file = AnalysedC(fpath=Path(f'{config.source_root}/foo.c'), file_hash=0)
     config._artefact_store[BUILD_TREES] = {None: {analysed_file.fpath: analysed_file}}
     expect_hash = 7435424994
-=======
-@pytest.fixture
-def content(tmp_path):
-    config = BuildConfig('proj', multiprocessing=False, fab_workspace=tmp_path)
-
-    analysed_file = AnalysedC(fpath=Path(f'{config.source_root}/foo.c'), file_hash=0)
-    config.artefact_store[BUILD_TREES] = {None: {analysed_file.fpath: analysed_file}}
-    expect_hash = 9120682468
->>>>>>> 4eb9a4d3
     return config, analysed_file, expect_hash
 
 
