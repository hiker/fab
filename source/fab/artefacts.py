--- conflicted
+++ resolved
@@ -32,11 +32,8 @@
             The artefact store from which to retrieve.
 
         """
-<<<<<<< HEAD
-=======
         raise NotImplementedError(f"__call__ must be implemented for "
                                   f"'{type(self).__name__}'.")
->>>>>>> 4eb9a4d3
 
 
 class CollectionGetter(ArtefactsGetter):
@@ -164,14 +161,11 @@
     '''This object stores artefacts (which can be of any type). Each artefact
     is indexed by a string.
     '''
-<<<<<<< HEAD
 
     FORTRAN_BUILD_FILES = "fortran_build_files"
     C_BUILD_FILES = "c_build_files"
     X90_BUILD_FILES = "x90_build_files"
 
-=======
->>>>>>> 4eb9a4d3
     def __init__(self):
         super().__init__()
         self.reset()
@@ -180,7 +174,6 @@
         '''Clears the artefact store (but does not delete any files).
         '''
         self.clear()
-<<<<<<< HEAD
         self[CURRENT_PREBUILDS] = set()
         self[self.FORTRAN_BUILD_FILES] = set()
         self[self.C_BUILD_FILES] = set()
@@ -206,7 +199,4 @@
         self._add_files_to_artefact(self.C_BUILD_FILES, files)
 
     def add_x90_build_files(self, files: Union[str, List[str], Set[str]]):
-        self._add_files_to_artefact(self.X90_BUILD_FILES, files)
-=======
-        self[CURRENT_PREBUILDS] = set()
->>>>>>> 4eb9a4d3
+        self._add_files_to_artefact(self.X90_BUILD_FILES, files)